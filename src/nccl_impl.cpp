--- conflicted
+++ resolved
@@ -5,101 +5,32 @@
 // Initialize this.
 cudaEvent_t NCCLBackend::sync_event = (cudaEvent_t) 0;
 
-<<<<<<< HEAD
- NCCLCommunicator::NCCLCommunicator(MPI_Comm comm_, std::vector<int> gpus)
-  : MPICommunicator(comm_),
-   m_gpus(gpus),
-   m_num_gpus(gpus.size()) {
-     int flag;
-     MPI_Initialized(&flag);
-     if(flag){
-       gpu_setup();
-       nccl_setup();
-     }
-=======
 NCCLCommunicator::NCCLCommunicator(MPI_Comm comm_, cudaStream_t stream_)
   : CUDACommunicator(comm_, stream_) {
   nccl_setup();
->>>>>>> f4fea9ca
 }
 
-
 NCCLCommunicator::~NCCLCommunicator() {
-<<<<<<< HEAD
   int flag;
   MPI_Initialized(&flag);
   if(flag){
     nccl_destroy();
-    for (size_t i = 0; i < m_gpus.size(); ++i) {
-      CUDACHECK(cudaSetDevice(m_gpus[i]));
-      CUDACHECK(cudaStreamDestroy(m_streams[i]));
-    }
-  }
-}
-
-void NCCLCommunicator::gpu_setup() {
-  // Initialize list of GPUs
-  if (m_gpus.empty()) {
-    m_gpus.push_back(0);
-    CUDACHECK(cudaGetDevice(&m_gpus.back()));
-  }
-  m_num_gpus = m_gpus.size();
-
-  // Initialize streams
-  for (const auto& gpu : m_gpus) {
-    CUDACHECK(cudaSetDevice(gpu));
-    m_streams.push_back(nullptr);
-    CUDACHECK(cudaStreamCreate(&m_streams.back()));
   }
 }
 
 void NCCLCommunicator::nccl_setup() {
-  if (m_num_gpus != 1) {
-    std::cerr << "NCCLCommunicator: rank " << rank()
-              << ": the number of GPUs assigned to process is " << m_num_gpus
-              << "; should be 1" << std::endl;
-    MPI_Abort(get_comm(), -3);
-  }
-
   int flag;
   MPI_Initialized(&flag);
   if(flag){
-    int num_gpus_assigned = m_num_gpus;
-    int myid = rank();
-    int nProcs = size();
-
-    
-    int total_num_comms;
-    if(nProcs == 1)
-      total_num_comms = 1;
-    else
-      total_num_comms = nProcs*num_gpus_assigned;
-
-    ncclUniqueId ncclId;
-    if (myid == 0) {
-      NCCLCHECK(ncclGetUniqueId(&ncclId));
+    // Get a unique ID for this communicator from NCCL and distribute it.
+    ncclUniqueId nccl_id;
+    if (rank() == 0) {
+      AL_CHECK_NCCL(ncclGetUniqueId(&nccl_id));
     }
-
-    MPI_Bcast(&ncclId, sizeof(ncclId), MPI_BYTE, 0, get_comm());
-
-    NCCLCHECK(ncclCommInitRank(&m_nccl_comm, total_num_comms, ncclId,
-                               num_gpus_assigned*myid));
+    MPI_Bcast(&nccl_id, sizeof(nccl_id), MPI_BYTE, 0, get_comm());
+    // This uses the current CUDA device.
+    AL_CHECK_NCCL(ncclCommInitRank(&m_nccl_comm, size(), nccl_id, rank()));
   }
-=======
-  nccl_destroy();
-}
-
-void NCCLCommunicator::nccl_setup() {
-  // Get a unique ID for this communicator from NCCL and distribute it.
-  ncclUniqueId nccl_id;
-  if (rank() == 0) {
-    AL_CHECK_NCCL(ncclGetUniqueId(&nccl_id));
-  }
-  MPI_Bcast(&nccl_id, sizeof(nccl_id), MPI_BYTE, 0, get_comm());
-
-  // This uses the current CUDA device.
-  AL_CHECK_NCCL(ncclCommInitRank(&m_nccl_comm, size(), nccl_id, rank()));
->>>>>>> f4fea9ca
 }
 
 void NCCLCommunicator::nccl_destroy() {
